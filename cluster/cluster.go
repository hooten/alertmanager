--- conflicted
+++ resolved
@@ -220,11 +220,8 @@
 		if err != nil {
 			return nil, errors.Wrap(err, "tls config file")
 		}
-<<<<<<< HEAD
+
 		cfg.Transport, err = NewTLSTransport(context.Background(), l, reg, cfg.BindAddr, cfg.BindPort, tlsConfig)
-=======
-		cfg.Transport, err = NewTLSTransport(context.Background(), l, reg, cfg.BindAddr, cfg.BindPort, DefaultTLSGossipHandlers, tlsConfig)
->>>>>>> 36e6326a
 		if err != nil {
 			return nil, errors.Wrap(err, "tls transport")
 		}
